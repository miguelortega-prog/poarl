--- conflicted
+++ resolved
@@ -12,19 +12,7 @@
      */
     public function run(): void
     {
-<<<<<<< HEAD
         $roles = collect(config('roles.registerable', []));
-=======
-        $roles = [
-            'administrator',
-            'manager',
-            'director',
-            'teamLead',
-            'teamCoordinator',
-            'teamMember',
-        ];
->>>>>>> 9adef4f7
-
         if ($roles->isEmpty()) {
             return;
         }
