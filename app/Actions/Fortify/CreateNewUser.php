--- conflicted
+++ resolved
@@ -37,20 +37,7 @@
                 },
             ],
             'password' => $this->passwordRules(),
-
-<<<<<<< HEAD
             'role' => ['required', Rule::in($registerableRoles)],
-=======
-            'role' => ['required', Rule::in([
-                'administrator',
-                'manager',
-                'director',
-                'teamLead',
-                'teamCoordinator',
-                'teamMember'
-            ])],
->>>>>>> 9adef4f7
-
             'position'      => ['required', 'string', 'max:100'],
             'supervisor_id' => ['nullable', 'exists:users,id'],
             'area_id'       => ['required', 'exists:areas,id'],
